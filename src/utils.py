"""
Utility functions for SAR image processing and spatiotemporal transformer model.

This module contains functions for:
- Model loading and inference
- Image processing and damage detection
- Training utilities
- Visualization
"""

import json
import math
import os
import platform
import signal
import warnings
from collections.abc import Generator
from datetime import datetime
from pathlib import Path

import matplotlib.pyplot as plt
import numpy as np
import torch
import torch.mps
import torch.nn.functional as F
import wandb
import yaml
from PIL import Image
from scipy.ndimage import gaussian_filter
from scipy.special import logit
from torchvision.transforms import ToTensor
from tqdm.auto import tqdm

# Optional imports
try:
    from einops._torch_specific import allow_ops_in_compiled_graph
except ImportError:
    allow_ops_in_compiled_graph = None

from src.dist_model import SpatioTemporalTransformer


# =============================================================================
# CONFIGURATION AND CONSTANTS
# =============================================================================

# Model configurations
TRANSFORMER_LATEST_CONFIG = {
    'type': 'transformer',
    'patch_size': 8,
    'num_patches': 4,
    'data_dim': 128,
    'd_model': 256,
    'nhead': 4,
    'num_encoder_layers': 4,
    'dim_feedforward': 768,
    'max_seq_len': 10,
    'dropout': 0.2,
    'activation': 'relu',
}

TRANSFORMER_CONFIG = {
    'type': 'transformer (space and time pos encoding)',
    'patch_size': 8,
    'num_patches': 4,
    'data_dim': 128,  # 2 * patch_size * patch_size
    'd_model': 256,
    'nhead': 4,
    'num_encoder_layers': 2,
    'dim_feedforward': 512,
    'max_seq_len': 10,
    'dropout': 0.2,
    'activation': 'relu',
}

# Dtype mapping
_DTYPE_MAP = {
    'float32': torch.float32,
    'float': torch.float32,
    'bfloat16': torch.bfloat16,
}
DEV_DTYPE = _DTYPE_MAP.get(os.environ.get('DEV_DTYPE', 'float32').lower(), torch.float32)

# Model paths
MODEL_DATA = Path(__file__).parent.resolve() / 'model_data'
TRANSFORMER_WEIGHTS_PATH_LATEST = MODEL_DATA / 'transformer_latest.pth'
TRANSFORMER_WEIGHTS_PATH_ORIGINAL = MODEL_DATA / 'transformer.pth'

# Global model cache
_MODEL = None


# =============================================================================
# DEVICE AND SYSTEM UTILITIES
# =============================================================================

def get_device() -> str:
    """Get the best available device for computation."""
    if torch.cuda.is_available():
        return 'cuda'
    elif platform.system() == 'Darwin' and torch.backends.mps.is_available():
        return 'mps'
    else:
        return 'cpu'


def control_flow_for_device(device: str | None = None) -> str:
    """Validate and return device string."""
    if device is None:
        device = get_device()
    elif isinstance(device, str):
        if device not in ['cpu', 'cuda', 'mps']:
            raise ValueError('device must be one of cpu, cuda, mps')
    return device


def setup_warnings():
    """Setup warning filters for cleaner output."""
    # Filter out TensorRT-related warnings
    warnings.filterwarnings("ignore", category=UserWarning, module="torch.autograd.graph")
    warnings.filterwarnings("ignore", category=UserWarning, module="torch_tensorrt.dynamo.utils")
    warnings.filterwarnings("ignore", message=".*tensorrt::execute_engine.*")
    warnings.filterwarnings("ignore", message=".*To copy construct from a tensor.*")
    
    # Filter out torch._dynamo recompilation warnings
    warnings.filterwarnings("ignore", message=".*torch._dynamo hit config.recompile_limit.*")
    warnings.filterwarnings("ignore", message=".*To log all recompilation reasons.*")
    warnings.filterwarnings("ignore", message=".*To diagnose recompilation issues.*")


# =============================================================================
# LOSS FUNCTIONS
# =============================================================================

<<<<<<< HEAD
def nll_gaussian(mean, logvar, value, mask=None, pi=None):
=======
def nll_gaussian(mean, logvar, value, pi=None, mask=None):
>>>>>>> e7bea550
    """
    Compute masked negative log-likelihood loss under a Gaussian.
    mean, logvar, value: tensors of shape (...), same size
    mask: bool tensor, True where valid data exists
    """
    assert mean.shape == logvar.shape == value.shape
    
    if pi is None:
        pi = torch.FloatTensor([np.pi]).to(value.device)
<<<<<<< HEAD
=======
    
    nll_element = (value - mean).pow(2) / torch.exp(logvar) + logvar + torch.log(2 * pi)

    if mask is not None:
        # Ensure mask dtype is float for multiplication
        mask = mask.to(dtype=nll_element.dtype)
        masked_nll = nll_element * mask
        # Compute mean only over valid elements (avoid division by zero)
        loss = 0.5 * masked_nll.sum() / mask.sum().clamp_min(1)
    else:
        loss = 0.5 * nll_element.mean()
    
    return loss
>>>>>>> e7bea550

    # Default mask: everything is valid
    if mask is None:
        mask = torch.ones_like(value, dtype=torch.bool)
    else:
        mask = mask.bool()  # Make sure it's boolean

    # Only compute on valid entries
    valid_mean = mean[mask]
    valid_logvar = logvar[mask]
    valid_value = value[mask]

    # Compute NLL only on valid entries
    nll_element = ((valid_value - valid_mean) ** 2) / torch.exp(valid_logvar) + valid_logvar + torch.log(2 * pi)
    loss = 0.5 * nll_element.mean()

    return loss

<<<<<<< HEAD

def nll_gaussian_stable(mean, variance, value, mask=None, pi=None, eps=1e-6):
=======
def nll_gaussian_stable(mean, variance, value, pi=None, mask = None):
>>>>>>> e7bea550
    """
    Numerically stable negative log-likelihood of Gaussian with masking,
    avoiding any computation at invalid (masked out) positions.
    
    Args:
        mean: Mean tensor
        variance: Variance tensor (must be > 0)
        value: Target tensor
        mask: Boolean tensor, True where data is valid
        pi: Optional precomputed pi tensor
        eps: Small epsilon to stabilize log/variance
    Returns:
        Scalar loss: average NLL over valid entries
    """
    assert mean.size() == variance.size() == value.size()

    if pi is None:
        pi = torch.FloatTensor([np.pi]).to(value.device)

    if mask is not None:
        # Mask out all tensors before computation
        mask = mask.to(dtype=torch.bool)
        mean = mean[mask]
        variance = variance[mask].clamp(min=eps)
        value = value[mask]
    else:
        variance = variance.clamp(min=eps)

    logvar = torch.log(variance)
    nll_element = (value - mean).pow(2) / variance + logvar + torch.log(2 * pi)
<<<<<<< HEAD
    loss = 0.5 * nll_element.mean()
=======

    if mask is not None:
        mask = mask.to(dtype=nll_element.dtype)
        masked_nll = nll_element * mask
        loss = 0.5 * masked_nll.sum() / mask.sum().clamp_min(1)
    else:
        loss = 0.5 * nll_element.mean()
    return loss
>>>>>>> e7bea550

    return loss

def spatial_smoothness_loss(logvar, weight=0.1):
    """Penalize large differences between neighboring pixels"""
    # Horizontal differences
    h_diff = torch.abs(logvar[:, :, :, 1:] - logvar[:, :, :, :-1])
    # Vertical differences  
    v_diff = torch.abs(logvar[:, :, 1:, :] - logvar[:, :, :-1, :])
    return weight * (torch.mean(h_diff) + torch.mean(v_diff))


def anisotropic_smoothness_loss(logvar, h_weight=0.1, v_weight=0.1):
    h_diff = torch.abs(logvar[:, :, :, 1:] - logvar[:, :, :, :-1])
    v_diff = torch.abs(logvar[:, :, 1:, :] - logvar[:, :, :-1, :])
    return h_weight * torch.mean(h_diff) + v_weight * torch.mean(v_diff)


# =============================================================================
# IMAGE PROCESSING UTILITIES
# =============================================================================

def _transform_pre_arrs(
    pre_arrs_vv: list[np.ndarray], 
    pre_arrs_vh: list[np.ndarray], 
    logit_transformed: bool = False
) -> np.ndarray:
    """
    Transform and stack VV and VH pre-event arrays.
    
    Args:
        pre_arrs_vv: List of VV polarization arrays
        pre_arrs_vh: List of VH polarization arrays
        logit_transformed: Whether to apply logit transformation
    
    Returns:
        Stacked array of shape (T, 2, H, W)
    """
    if len(pre_arrs_vh) != len(pre_arrs_vv):
        raise ValueError('Both vv and vh pre-arrays must have the same length')
    
    dual_pol = [np.stack([vv, vh], axis=0) for (vv, vh) in zip(pre_arrs_vv, pre_arrs_vh)]
    ts = np.stack(dual_pol, axis=0)
    
    if logit_transformed:
        ts = logit(ts)
    
    return ts


def log_ratio(pre_imgs, target, is_logit=True, method='mean'):
    """
    Compute the log ratio damage map.
    
    Args:
        pre_imgs: Pre-event images (T, C, H, W)
        target: Post-event image (C, H, W)
        is_logit: Whether inputs are in logit space
        method: Aggregation method ('mean' or 'median')
    
    Returns:
        Log ratio damage map
    """
    assert len(pre_imgs.shape) == 4
    assert len(target.shape) == 3
    assert pre_imgs.shape[1:] == target.shape
    
    # Convert from logit space to original SAR space if needed
    if is_logit:
        pre_imgs = torch.sigmoid(pre_imgs)
        target = torch.sigmoid(target)
    
    assert torch.max(pre_imgs) < 1 and torch.min(pre_imgs) > 0
    assert torch.max(target) < 1 and torch.min(target) > 0
    
    if method == 'mean':
        pred = torch.mean(pre_imgs, 0)
    elif method == 'median':
        pred = torch.median(pre_imgs, 0)[0]
    else:
        raise ValueError('Invalid method')
    
    # Add small perturbation to avoid log(0)
    return 10 * torch.abs(torch.log10(target + 1e-8) - torch.log10(pred + 1e-8))


# =============================================================================
# MODEL LOADING AND OPTIMIZATION
# =============================================================================

def _optimize_model(
    transformer: torch.nn.Module, 
    dtype: str, 
    device: str, 
    batch_size: int, 
    cuda_latest: bool = False
) -> torch.nn.Module:
    """Optimize model for inference using torch.compile or TensorRT."""
    if allow_ops_in_compiled_graph:
        allow_ops_in_compiled_graph()
    
    if device == 'cuda' and cuda_latest:
        try:
            import torch_tensorrt
            
            # Get dimensions for TensorRT
            total_pixels = transformer.num_patches * (transformer.patch_size**2)
            wh = math.isqrt(total_pixels)
            channels = transformer.data_dim // (transformer.patch_size**2)
            expected_dims = (batch_size, transformer.max_seq_len, channels, wh, wh)
            
            transformer = torch_tensorrt.compile(
                transformer,
                inputs=[
                    torch_tensorrt.Input(
                        min_shape=(1,) + expected_dims[1:],
                        opt_shape=expected_dims,
                        max_shape=expected_dims,
                        dtype=dtype,
                    )
                ],
                enabled_precisions={dtype},
                truncate_long_and_double=True,
            )
        except ImportError:
            print("torch_tensorrt not available, using standard compilation")
            transformer = torch.compile(transformer, backend='inductor')
    elif device == 'cuda':
        transformer = torch.compile(transformer, backend='inductor')
    else:
        transformer = torch.compile(transformer, mode='max-autotune-no-cudagraphs', dynamic=False)
    
    return transformer


def load_transformer_model(
    model_token: str = 'latest',
    model_cfg_path: Path | None = None,
    model_wts_path: Path | None = None,
    device: str | None = None,
    optimize: bool = False,
    batch_size: int = 32,
    dtype: str = 'float32',
) -> SpatioTemporalTransformer:
    """
    Load and optionally optimize a transformer model.
    
    Args:
        model_token: Which model to load ('latest', 'original', or 'external')
        model_cfg_path: Path to config file (for external models)
        model_wts_path: Path to weights file (for external models)
        device: Device to load model on
        optimize: Whether to optimize model for inference
        batch_size: Batch size for optimization
        dtype: Data type for model
    
    Returns:
        Loaded transformer model
    """
    global _MODEL
    
    if dtype not in _DTYPE_MAP.keys():
        raise ValueError(f'dtype must be one of {_DTYPE_MAP.keys()}')
    
    if _MODEL is not None:
        return _MODEL
    
    if model_token not in ['latest', 'original', 'external']:
        raise ValueError('model_token must be one of latest, original, or external')
    
    # Select configuration and weights
    if model_token == 'latest':
        config = TRANSFORMER_LATEST_CONFIG
        weights_path = TRANSFORMER_WEIGHTS_PATH_LATEST
    elif model_token == 'original':
        config = TRANSFORMER_CONFIG
        weights_path = TRANSFORMER_WEIGHTS_PATH_ORIGINAL
    else:
        with Path.open(model_cfg_path) as cfg:
            config = json.load(cfg)
        weights_path = model_wts_path
    
    # Load model
    device = control_flow_for_device(device)
    weights = torch.load(weights_path, map_location=device, weights_only=True)
    transformer = SpatioTemporalTransformer(config).to(device)
    transformer.load_state_dict(weights)
    transformer = transformer.eval()
    
    # Optimize if requested
    if optimize:
        transformer = _optimize_model(transformer, dtype=dtype, device=device, batch_size=batch_size)
    
    _MODEL = transformer
    return transformer


# =============================================================================
# INFERENCE UTILITIES
# =============================================================================

def unfolding_stream(
    image_st: torch.Tensor, 
    kernel_size: int, 
    stride: int, 
    batch_size: int
) -> Generator[torch.Tensor, None, None]:
    """
    Generate patches from an image using sliding window with batching.
    
    Yields:
        Tuple of (batch of patches, slice indices)
    """
    _, _, H, W = image_st.shape
    
    patches = []
    slices = []
    
    n_patches_y = int(np.floor((H - kernel_size) / stride) + 1)
    n_patches_x = int(np.floor((W - kernel_size) / stride) + 1)
    
    for i in range(n_patches_y):
        for j in range(n_patches_x):
            # Handle boundary cases
            if i == (n_patches_y - 1):
                s_y = slice(H - kernel_size, H)
            else:
                s_y = slice(i * stride, i * stride + kernel_size)
            
            if j == (n_patches_x - 1):
                s_x = slice(W - kernel_size, W)
            else:
                s_x = slice(j * stride, j * stride + kernel_size)
            
            patch = image_st[..., s_y, s_x]
            patches.append(patch)
            slices.append((s_y, s_x))
            
            # Yield patches in batches
            if len(patches) == batch_size:
                yield torch.stack(patches, dim=0), slices
                patches = []
                slices = []
    
    # Yield remaining patches
    if patches:
        yield torch.stack(patches, dim=0), slices


@torch.inference_mode()
def _estimate_logit_params_via_streamed_patches(
    model: torch.nn.Module,
    imgs_copol: list[np.ndarray],
    imgs_crosspol: list[np.ndarray],
    patch_size: int = 16,
    stride: int = 2,
    batch_size: int = 32,
    max_nodata_ratio: float = 0.1,
    tqdm_enabled: bool = True,
    device: str | None = None,
) -> tuple[np.ndarray]:
    """
    Estimate mean and sigma using low-memory streaming strategy.
    
    This method processes patches sequentially, requiring less GPU memory
    but more time due to data transfers.
    
    Args:
        model: Trained transformer model
        imgs_copol: List of co-polarization images
        imgs_crosspol: List of cross-polarization images
        patch_size: Size of patches to extract (default: 16)
        stride: Stride for sliding window
        batch_size: Batch size for processing
        max_nodata_ratio: Maximum ratio of no-data pixels allowed in a patch
        tqdm_enabled: Whether to show progress bar
        device: Device to run on
    
    Returns:
        Tuple of (mean, sigma) arrays
    """
    assert stride <= patch_size and stride > 0
    
    device = control_flow_for_device(device)
    
    # Stack and prepare data
    pre_imgs_stack = _transform_pre_arrs(imgs_copol, imgs_crosspol)
    pre_imgs_stack = pre_imgs_stack.astype('float32')
    
    # Create mask
    mask_stack = np.isnan(pre_imgs_stack)
    mask_spatial = torch.from_numpy(np.any(mask_stack, axis=(0, 1))).to(device, dtype=DEV_DTYPE)
    
    # Apply logit transformation
    pre_imgs_stack[mask_stack] = 1e-7
    pre_imgs_logit = logit(pre_imgs_stack)
    pre_imgs_stack_t = torch.from_numpy(pre_imgs_logit).to(device, dtype=DEV_DTYPE)
    
    # Get dimensions
    C, H, W = pre_imgs_logit.shape[-3:]
    n_patches_y = int(np.floor((H - patch_size) / stride) + 1)
    n_patches_x = int(np.floor((W - patch_size) / stride) + 1)
    n_patches = n_patches_y * n_patches_x
    n_batches = math.ceil(n_patches / batch_size)
    
    # Initialize accumulators
    target_shape = (C, H, W)
    count = torch.zeros(*target_shape).to(device, dtype=DEV_DTYPE)
    pred_means = torch.zeros(*target_shape).to(device, dtype=DEV_DTYPE)
    pred_logvars = torch.zeros(*target_shape).to(device, dtype=DEV_DTYPE)
    
    # Process patches
    unfold_gen = unfolding_stream(pre_imgs_stack_t, patch_size, stride, batch_size)
    
    for patch_batch, slices in tqdm(
        unfold_gen,
        total=n_batches,
        desc='Processing patches',
        mininterval=2,
        disable=(not tqdm_enabled),
        dynamic_ncols=True,
    ):
        patch_batch = patch_batch.to(device, dtype=DEV_DTYPE)
        chip_mean, chip_logvar = model(patch_batch)
        
        for k, (sy, sx) in enumerate(slices):
            chip_mask = mask_spatial[sy, sx]
            if (chip_mask).sum().item() / chip_mask.nelement() <= max_nodata_ratio:
                pred_means[:, sy, sx] += chip_mean[k, ...]
                pred_logvars[:, sy, sx] += chip_logvar[k, ...]
                count[:, sy, sx] += 1
    
    # Average predictions
    pred_means /= count
    pred_logvars /= count
    
    # Apply mask
    M_3d = mask_spatial.unsqueeze(dim=0).expand(pred_means.shape)
    pred_means[M_3d] = torch.nan
    pred_logvars[M_3d] = torch.nan
    
    # Convert to numpy
    pred_means = pred_means.cpu().numpy().squeeze()
    pred_logvars = pred_logvars.cpu().numpy().squeeze()
    pred_sigmas = np.sqrt(np.exp(pred_logvars))
    
    return pred_means, pred_sigmas


@torch.inference_mode()
def _estimate_logit_params_via_folding(
    model: torch.nn.Module,
    imgs_copol: list[np.ndarray],
    imgs_crosspol: list[np.ndarray],
    patch_size: int = 16,
    stride: int = 2,
    batch_size: int = 32,
    device: str | None = None,
    tqdm_enabled: bool = True,
) -> tuple[np.ndarray]:
    """
    Estimate mean and sigma using high-memory folding strategy.
    
    This method uses F.unfold/fold which stores pixels redundantly
    but is very fast on GPU.
    
    Args:
        model: Trained transformer model
        imgs_copol: List of co-polarization images
        imgs_crosspol: List of cross-polarization images
        patch_size: Size of patches to extract (default: 16)
        stride: Stride for sliding window
        batch_size: Batch size for processing
        device: Device to run on
        tqdm_enabled: Whether to show progress bar
    
    Returns:
        Tuple of (mean, sigma) arrays
    """
    assert stride <= patch_size and stride > 0
    
    device = control_flow_for_device(device)
    
    # Stack and prepare data
    pre_imgs_stack = _transform_pre_arrs(imgs_copol, imgs_crosspol)
    pre_imgs_stack = pre_imgs_stack.astype('float32')
    
    # Create mask
    mask_stack = np.isnan(pre_imgs_stack)
    mask_spatial = torch.from_numpy(np.any(mask_stack, axis=(0, 1)))
    
    # Apply logit transformation
    pre_imgs_stack[mask_stack] = 1e-7
    pre_imgs_logit = logit(pre_imgs_stack)
    
    # Get dimensions
    H, W = pre_imgs_logit.shape[-2:]
    T = pre_imgs_logit.shape[0]
    C = pre_imgs_logit.shape[1]
    
    # Calculate number of patches
    n_patches_y = int(np.floor((H - patch_size) / stride) + 1)
    n_patches_x = int(np.floor((W - patch_size) / stride) + 1)
    n_patches = n_patches_y * n_patches_x
    
    # Convert to tensor and unfold
    pre_imgs_stack_t = torch.from_numpy(pre_imgs_logit).to(device, dtype=DEV_DTYPE)
    patches = F.unfold(pre_imgs_stack_t, kernel_size=patch_size, stride=stride)
    patches = patches.permute(2, 0, 1).to(device, dtype=DEV_DTYPE)
    patches = patches.view(n_patches, T, C, patch_size**2)
    
    # Process in batches
    n_batches = math.ceil(n_patches / batch_size)
    target_chip_shape = (n_patches, C, patch_size, patch_size)
    pred_means_p = torch.zeros(*target_chip_shape).to(device, dtype=DEV_DTYPE)
    pred_logvars_p = torch.zeros_like(pred_means_p).to(device, dtype=DEV_DTYPE)
    
    for i in tqdm(
        range(n_batches),
        desc='Processing batches',
        mininterval=2,
        disable=(not tqdm_enabled),
        dynamic_ncols=True,
    ):
        batch_s = slice(batch_size * i, batch_size * (i + 1))
        patch_batch = patches[batch_s, ...].view(-1, T, C, patch_size, patch_size)
        chip_mean, chip_logvar = model(patch_batch)
        pred_means_p[batch_s, ...] += chip_mean
        pred_logvars_p[batch_s, ...] += chip_logvar
    
    # Clean up memory
    del patches
    torch.cuda.empty_cache()
    
    # Fold predictions back
    pred_logvars_p_reshaped = pred_logvars_p.view(n_patches, C * patch_size**2).permute(1, 0)
    pred_logvars = F.fold(pred_logvars_p_reshaped, output_size=(H, W), kernel_size=patch_size, stride=stride)
    del pred_logvars_p
    
    pred_means_p_reshaped = pred_means_p.view(n_patches, C * patch_size**2).permute(1, 0)
    pred_means = F.fold(pred_means_p_reshaped, output_size=(H, W), kernel_size=patch_size, stride=stride)
    del pred_means_p_reshaped
    
    # Count overlapping patches
    input_ones = torch.ones(1, H, W).to(device, dtype=DEV_DTYPE)
    count_patches = F.unfold(input_ones, kernel_size=patch_size, stride=stride)
    count = F.fold(count_patches, output_size=(H, W), kernel_size=patch_size, stride=stride)
    del count_patches
    torch.cuda.empty_cache()
    
    # Average predictions
    pred_means /= count
    pred_logvars /= count
    
    # Apply mask
    mask_3d = mask_spatial.unsqueeze(dim=0).expand(pred_means.shape)
    pred_means[mask_3d] = torch.nan
    pred_logvars[mask_3d] = torch.nan
    
    # Convert to numpy
    pred_means = pred_means.cpu().numpy().squeeze()
    pred_logvars = pred_logvars.cpu().numpy().squeeze()
    pred_sigmas = np.sqrt(np.exp(pred_logvars))
    
    return pred_means, pred_sigmas


def estimate_normal_params_of_logits(
    model: torch.nn.Module,
    imgs_copol: list[np.ndarray],
    imgs_crosspol: list[np.ndarray],
    patch_size: int = 16,
    stride: int = 2,
    batch_size: int = 32,
    tqdm_enabled: bool = True,
    memory_strategy: str = 'high',
    device: str | None = None,
) -> tuple[np.ndarray]:
    """
    Estimate normal distribution parameters of logit-transformed images.
    
    Args:
        model: Trained transformer model
        imgs_copol: List of co-polarization images
        imgs_crosspol: List of cross-polarization images
        patch_size: Size of patches to extract (default: 16)
        stride: Stride for sliding window
        batch_size: Batch size for processing
        tqdm_enabled: Whether to show progress bar
        memory_strategy: 'high' for fast GPU processing, 'low' for memory-efficient
        device: Device to run on
    
    Returns:
        Tuple of (mean, sigma) arrays
    """
    if memory_strategy not in ['high', 'low']:
        raise ValueError('memory_strategy must be high or low')
    
    estimate_func = (
        _estimate_logit_params_via_folding 
        if memory_strategy == 'high' 
        else _estimate_logit_params_via_streamed_patches
    )
    
    return estimate_func(
        model, imgs_copol, imgs_crosspol, 
        patch_size=patch_size, stride=stride, batch_size=batch_size, 
        tqdm_enabled=tqdm_enabled, device=device
    )


# =============================================================================
# VISUALIZATION
# =============================================================================

def visualize_reconstruction(
    pre_imgs, post_img, pred_mean, pred_logvar, 
    model_type, is_logit=True, 
    vmin_vv=None, vmax_vv=None, vmin_vh=None, vmax_vh=None
):
    """
    Create visualization comparing predictions to ground truth.
    
    Args:
        pre_imgs: Pre-event images (T, C, H, W)
        post_img: Post-event image (C, H, W)
        pred_mean: Predicted mean (C, H, W)
        pred_logvar: Predicted log variance (C, H, W)
        model_type: Type of model ('Transformer' or 'RNN')
        is_logit: Whether inputs are in logit space
        vmin_vv, vmax_vv: Min/max values for VV visualization
        vmin_vh, vmax_vh: Min/max values for VH visualization
    
    Returns:
        Tuple of (damage_map, log_ratio_map)
    """
    assert post_img.shape == pred_mean.shape == pred_logvar.shape
    assert len(pre_imgs.shape) == 4
    assert len(post_img.shape) == 3
    
    if model_type not in ['Transformer', 'RNN']:
        raise ValueError('Not a valid model type')
    
    # Ensure everything is on CPU for plotting
    pre_imgs = pre_imgs.cpu()
    post_img = post_img.cpu()
    pred_mean = pred_mean.cpu()
    pred_logvar = pred_logvar.cpu()
    
    pred_std_image = torch.sqrt(torch.exp(pred_logvar))
    
    # Compute metrics
    pred_vs_true_mse = F.mse_loss(pred_mean, post_img)
    pred_vs_true_nll = nll_gaussian(pred_mean, pred_logvar, post_img)
    
    mean_image = torch.mean(pre_imgs, 0)
    std_image = torch.std(pre_imgs, 0)
    
    naive_vs_true_mse = F.mse_loss(mean_image, post_img)
    naive_vs_true_nll = nll_gaussian_stable(mean_image, torch.var(pre_imgs, 0) + 1e-8, post_img)
    
    # Compute damage maps
    damage_map = torch.absolute((post_img - pred_mean) / pred_std_image)
    log_ratio_im = log_ratio(pre_imgs, post_img, is_logit=is_logit)
    
    # Convert from logit space for visualization
    if is_logit:
        pre_imgs = torch.sigmoid(pre_imgs)
        post_img = torch.sigmoid(post_img)
        pred_mean = torch.sigmoid(pred_mean)
        mean_image = torch.sigmoid(mean_image)
    
    # Create figure
    fig, axs = plt.subplots(7, 2, figsize=(10, 30))
    
    # Set color limits
    if vmin_vv is None:
        vmin_vv = torch.min(post_img[0,...])
    if vmin_vh is None:
        vmin_vh = torch.min(post_img[1,...])
    if vmax_vv is None:
        vmax_vv = torch.max(post_img[0,...])
    if vmax_vh is None:
        vmax_vh = torch.max(post_img[1,...])
    
    # Row 0: Model predictions
    pred_mean_vv = axs[0,0].imshow(pred_mean[0, ...], vmin=vmin_vv, vmax=vmax_vv, interpolation='None')
    axs[0,0].set_title(f'{model_type} Pred Mean VV, MSE={pred_vs_true_mse:.4f}')
    axs[0,0].axis('off')
    plt.colorbar(pred_mean_vv, ax=axs[0,0])
    
    pred_mean_vh = axs[0,1].imshow(pred_mean[1, ...], vmin=vmin_vh, vmax=vmax_vh, interpolation='None')
    axs[0,1].set_title(f'{model_type} Pred Mean VH, NLL={pred_vs_true_nll:.4f}')
    axs[0,1].axis('off')
    plt.colorbar(pred_mean_vh, ax=axs[0,1])
    
    # Row 1: Naive average
    mean_vv = axs[1,0].imshow(mean_image[0, ...], vmin=vmin_vv, vmax=vmax_vv, interpolation='None')
    axs[1,0].set_title(f'Avg Pre Img VV, MSE={naive_vs_true_mse:.4f}')
    axs[1,0].axis('off')
    plt.colorbar(mean_vv, ax=axs[1,0])
    
    mean_vh = axs[1,1].imshow(mean_image[1, ...], vmin=vmin_vh, vmax=vmax_vh, interpolation='None')
    axs[1,1].set_title(f'Avg Pre Img VH, NLL={naive_vs_true_nll:.4f}')
    axs[1,1].axis('off')
    plt.colorbar(mean_vh, ax=axs[1,1])
    
    # Row 2: Ground truth
    post_img_vv = axs[2,0].imshow(post_img[0, ...], vmin=vmin_vv, vmax=vmax_vv, interpolation='None')
    axs[2,0].set_title('Ground Truth VV')
    axs[2,0].axis('off')
    plt.colorbar(post_img_vv, ax=axs[2,0])
    
    post_img_vh = axs[2,1].imshow(post_img[1, ...], vmin=vmin_vh, vmax=vmax_vh, interpolation='None')
    axs[2,1].set_title('Ground Truth VH')
    axs[2,1].axis('off')
    plt.colorbar(post_img_vh, ax=axs[2,1])
    
    # Row 3: Model predicted std
    std_vmin_vv = torch.min(pred_std_image[0,...])
    std_vmax_vv = torch.max(pred_std_image[0,...])
    std_vmin_vh = torch.min(pred_std_image[1,...])
    std_vmax_vh = torch.max(pred_std_image[1,...])
    
    pred_std_vv = axs[3,0].imshow(pred_std_image[0, ...], vmin=std_vmin_vv, vmax=std_vmax_vv, interpolation='None')
    axs[3,0].set_title(f'{model_type} Pred Std VV')
    axs[3,0].axis('off')
    plt.colorbar(pred_std_vv, ax=axs[3,0])
    
    pred_std_vh = axs[3,1].imshow(pred_std_image[1, ...], vmin=std_vmin_vh, vmax=std_vmax_vh, interpolation='None')
    axs[3,1].set_title(f'{model_type} Pred Std VH')
    axs[3,1].axis('off')
    plt.colorbar(pred_std_vh, ax=axs[3,1])
    
    # Row 4: Numerical std
    std_vv = axs[4,0].imshow(std_image[0, ...], vmin=std_vmin_vv, vmax=std_vmax_vv, interpolation='None')
    axs[4,0].set_title('Numerical Pre Img Std VV')
    axs[4,0].axis('off')
    plt.colorbar(std_vv, ax=axs[4,0])
    
    std_vh = axs[4,1].imshow(std_image[1, ...], vmin=std_vmin_vh, vmax=std_vmax_vh, interpolation='None')
    axs[4,1].set_title('Numerical Pre Img Std VH')
    axs[4,1].axis('off')
    plt.colorbar(std_vh, ax=axs[4,1])
    
    # Row 5: Z-score damage map
    damage_vmax = torch.max(damage_map) * .75
    
    dam_vv = axs[5,0].imshow(damage_map[0, ...], cmap='plasma', interpolation='None', vmax=damage_vmax)
    axs[5,0].set_title(f'{model_type} Z-score Damage Map VV')
    axs[5,0].axis('off')
    plt.colorbar(dam_vv, ax=axs[5,0])
    
    dam_vh = axs[5,1].imshow(damage_map[1, ...], cmap='plasma', interpolation='None', vmax=damage_vmax)
    axs[5,1].set_title(f'{model_type} Z-score Damage Map VH')
    axs[5,1].axis('off')
    plt.colorbar(dam_vh, ax=axs[5,1])
    
    # Row 6: Log ratio damage map
    lr_vmax = torch.max(log_ratio_im) * .75
    
    lr_vv = axs[6,0].imshow(log_ratio_im[0, ...], cmap='plasma', interpolation='None', vmax=lr_vmax)
    axs[6,0].set_title('Log Ratio Damage Map VV')
    axs[6,0].axis('off')
    plt.colorbar(lr_vv, ax=axs[6,0])
    
    lr_vh = axs[6,1].imshow(log_ratio_im[1, ...], cmap='plasma', interpolation='None', vmax=lr_vmax)
    axs[6,1].set_title('Log Ratio Damage Map VH')
    axs[6,1].axis('off')
    plt.colorbar(lr_vh, ax=axs[6,1])
    
    plt.subplots_adjust(hspace=.3)
    
    return damage_map, log_ratio_im


# =============================================================================
# TRAINING UTILITIES
# =============================================================================

class WandBManager:
    """Manages WandB logging with multi-GPU safety."""
    
    def __init__(self, config, accelerator, enabled=True):
        self.enabled = enabled
        self.run = None
        self.accelerator = accelerator
        
        # Only initialize wandb on the main process
        if self.enabled and accelerator.is_main_process:
            self.run = wandb.init(
                entity=config.get('wandb_entity', None),
                project=config.get('wandb_project', 'spatiotemporal-transformer'),
                name=config.get('wandb_run_name', None),
                config=config,
                resume=config.get('resume_wandb_run_id', None),
                settings=wandb.Settings(
                    start_method="thread",
                    _disable_stats=False,
                    _disable_meta=True,
                    save_code=False,
                    anonymous="never"
                )
            )
    
    def log(self, metrics, step=None):
        """Log metrics to WandB (only from main process)."""
        if self.enabled and self.run and self.accelerator.is_main_process:
            wandb.log(metrics, step=step)
    
    def finish(self):
        """Finish WandB run."""
        if self.enabled and self.run and self.accelerator.is_main_process:
            wandb.finish()


class GracefulKiller:
    """Handles graceful shutdown on interrupt signals."""
    
    def __init__(self):
        self.kill_now = False
        signal.signal(signal.SIGINT, self._handle_signal)
        signal.signal(signal.SIGTERM, self._handle_signal)
    
    def _handle_signal(self, signum, frame):
        print('\nReceived signal to terminate. Finishing current epoch...')
        self.kill_now = True


def load_config(config_path):
    """Load and validate configuration from YAML file."""
    with open(config_path, 'r') as f:
        config = yaml.safe_load(f)
    
    # Train config
    train_cfg = config['train_config']
    train_cfg['learning_rate'] = float(train_cfg['learning_rate'])
    train_cfg['batch_size'] = int(train_cfg['batch_size'])
    train_cfg['num_epochs'] = int(train_cfg['num_epochs'])
    train_cfg['seed'] = int(train_cfg['seed'])
    train_cfg['step_size'] = int(train_cfg['step_size'])
    train_cfg['gamma'] = float(train_cfg['gamma'])
    train_cfg['checkpoint_freq'] = int(train_cfg['checkpoint_freq'])
    
    # Model config
    model_cfg = config['model_config']
    model_cfg['patch_size'] = int(model_cfg['patch_size'])
    model_cfg['num_patches'] = int(model_cfg.get('num_patches', 0))
    model_cfg['data_dim'] = int(model_cfg['data_dim'])
    model_cfg['d_model'] = int(model_cfg['d_model'])
    model_cfg['nhead'] = int(model_cfg['nhead'])
    model_cfg['num_encoder_layers'] = int(model_cfg['num_encoder_layers'])
    model_cfg['dim_feedforward'] = int(model_cfg['dim_feedforward'])
    model_cfg['max_seq_len'] = int(model_cfg['max_seq_len'])
    model_cfg['dropout'] = float(model_cfg['dropout'])
    
    return config


def save_checkpoint(model, optimizer, scheduler, epoch, config, metrics, checkpoint_path, accelerator):
    """Save training checkpoint (only from main process)."""
    if accelerator.is_main_process:
        checkpoint = {
            'epoch': epoch,
            'model_state_dict': accelerator.get_state_dict(model),
            'optimizer_state_dict': optimizer.state_dict(),
            'scheduler_state_dict': scheduler.state_dict(),
            'config': config,
            'metrics': metrics
        }
        torch.save(checkpoint, checkpoint_path)
        print(f"Checkpoint saved: {checkpoint_path}")


def load_checkpoint(checkpoint_path, model, optimizer, scheduler, accelerator):
    """Load training checkpoint."""
    checkpoint = torch.load(checkpoint_path, map_location=accelerator.device)
    
    model.load_state_dict(checkpoint['model_state_dict'])
    optimizer.load_state_dict(checkpoint['optimizer_state_dict'])
    scheduler.load_state_dict(checkpoint['scheduler_state_dict'])
    
    return checkpoint['epoch'], checkpoint['metrics']


def save_emergency_state(model, optimizer, scheduler, epoch, config, metrics_history, accelerator, reason="interruption"):
    """Save emergency checkpoint on interruption."""
    if accelerator.is_main_process:
        print(f"\nSaving emergency state due to {reason}...")
        now = datetime.now().strftime("%m-%d-%Y_%H-%M")
        emergency_checkpoint_path = Path(config['save_dir']['checkpoints']) / f'emergency_checkpoint_{now}.pth'
        save_checkpoint(
            model, optimizer, scheduler, epoch, 
            config, metrics_history, emergency_checkpoint_path, accelerator
        )
        print(f"Emergency checkpoint saved. Resume from epoch {epoch + 1}")
    return epoch


# =============================================================================
# VALIDATION UTILITIES
# =============================================================================

def load_validation_data(config):
    """Load validation datasets for visual evaluation."""
    val_data = {}
    
    if not config.get('validation', {}).get('enable_visual_validation', False):
        return val_data
    
    val_config = config['validation']
    
    # Landslide dataset
    if val_config.get('landslide', {}).get('enabled', False):
        target = Image.open(val_config['landslide']['mask_path'])
        target = ToTensor()(target)
        target[target < -1] = -1
        target_landslide = target[0, 1248:1440, 448:640]
        
        landslide = torch.load(val_config['landslide']['data_path'])
        landslide = landslide[9:20, :, :, :]
        landslide_logit = torch.special.logit(landslide).float()
        
        val_data['landslide'] = {
            'pre': landslide_logit[:-1, :, :, :].unsqueeze(dim=0),
            'post': landslide_logit[-1, :, :, :].unsqueeze(dim=0),
            'target': target_landslide,
            'stride': val_config['landslide'].get('stride', 1)
        }
    
    # Fire dataset
    if val_config.get('fire', {}).get('enabled', False):
        row_min = 1500
        row_max = row_min + 224 * 7
        col_min = 1000
        col_max = col_min + 224 * 5
        
        target_fire = torch.load(val_config['fire']['mask_path'], weights_only=True)
        target_fire = target_fire[row_min:row_max, col_min:col_max]
        
        fire_data = torch.load(val_config['fire']['data_path'], weights_only=True)
        fire_data = fire_data[:, :, row_min:row_max, col_min:col_max]
        fire_data_logit = torch.special.logit(fire_data).float()
        
        val_data['fire'] = {
            'pre': fire_data_logit[:7, :, :, :].unsqueeze(dim=0),
            'post': fire_data_logit[-1, :, :, :].unsqueeze(dim=0),
            'target': target_fire,
            'stride': val_config['fire'].get('stride', 4)
        }
    
    # Flood dataset
    if val_config.get('flood', {}).get('enabled', False):
        target_bangladesh = torch.load(val_config['flood']['mask_path'])
        target_bangladesh = target_bangladesh[1248:, 1248:]
        
        bangladesh_data = torch.load(val_config['flood']['data_path'])
        bangladesh_data = bangladesh_data[:, :, 1248:, 1248:]
        bangladesh_logit = torch.special.logit(bangladesh_data).float()
        
        val_data['flood'] = {
            'pre': bangladesh_logit[:4, :, :, :].unsqueeze(dim=0),
            'post': bangladesh_logit[-1, :, :, :].unsqueeze(dim=0),
            'target': target_bangladesh,
            'stride': val_config['flood'].get('stride', 4)
        }
    
    return val_data


def make_preds_sliding(model, pre_imgs, chip_size=16, stride=1, flatten=False, accelerator=None, blend_mode='gaussian'):
    """
    Generate predictions using sliding window with improved blending.
    
    Args:
        model: Trained model
        pre_imgs: Pre-event images
        chip_size: Size of sliding window (default: 16)
        stride: Stride for sliding window
        flatten: Whether to flatten patches
        accelerator: Accelerator for distributed training
        blend_mode: Blending mode ('gaussian', 'cosine', 'triangular', 'uniform')
    
    Returns:
        Tuple of (predicted means, predicted log variances)
    """
    assert stride <= chip_size and stride > 0
    
    data_dim_row = pre_imgs.shape[-2]
    data_dim_col = pre_imgs.shape[-1]
    
    assert data_dim_row % chip_size == 0
    assert data_dim_col % chip_size == 0
    
    pred_means = torch.zeros((1, 2, data_dim_row, data_dim_col), device=pre_imgs.device)
    pred_logvars = torch.zeros_like(pred_means)
    
    # Create weight matrix based on blend mode
    if blend_mode == 'gaussian':
        # Gaussian weights - smooth falloff from center
        weight_1d = torch.exp(-0.5 * ((torch.arange(chip_size, dtype=torch.float32) - chip_size//2) / (chip_size//6))**2)
        weight_2d = weight_1d.unsqueeze(0) * weight_1d.unsqueeze(1)
        weight_2d = weight_2d / weight_2d.max()
        weights = weight_2d.to(pre_imgs.device)
    elif blend_mode == 'cosine':
        # Cosine weights
        x = torch.linspace(0, torch.pi, chip_size)
        weight_1d = (torch.cos(x) + 1) / 2
        weight_2d = weight_1d.unsqueeze(0) * weight_1d.unsqueeze(1)
        weights = weight_2d.to(pre_imgs.device)
    elif blend_mode == 'triangular':
        # Triangular weights
        center = chip_size // 2
        weight_1d = 1 - torch.abs(torch.arange(chip_size, dtype=torch.float32) - center) / center
        weight_2d = weight_1d.unsqueeze(0) * weight_1d.unsqueeze(1)
        weights = weight_2d.to(pre_imgs.device)
    else:  # uniform
        weights = torch.ones((chip_size, chip_size), device=pre_imgs.device)
    
    # Weight accumulator
    weight_sum = torch.zeros((1, 2, data_dim_row, data_dim_col), device=pre_imgs.device)
    
    index_range_row = int(data_dim_row - chip_size + 1)
    index_range_col = int(data_dim_col - chip_size + 1)
    
    model.eval()
    with torch.no_grad():
        for i in tqdm(range(0, index_range_row, stride), desc="Rows", leave=False):
            for j in range(0, index_range_col, stride):
                if flatten:
                    chip_mean, chip_logvar = model(
                        pre_imgs[:, :, :, i:(i+chip_size), j:(j+chip_size)].flatten(start_dim=2)
                    )
                else:
                    chip_mean, chip_logvar = model(
                        pre_imgs[:, :, :, i:(i+chip_size), j:(j+chip_size)]
                    )
                
                # Reshape predictions
                chip_mean_2d = chip_mean.reshape((1, 2, chip_size, chip_size))
                chip_logvar_2d = chip_logvar.reshape((1, 2, chip_size, chip_size))
                
                # Apply weighted blending
                weight_mask = weights.unsqueeze(0).unsqueeze(0)
                
                pred_means[:, :, i:(i+chip_size), j:(j+chip_size)] += chip_mean_2d * weight_mask
                pred_logvars[:, :, i:(i+chip_size), j:(j+chip_size)] += chip_logvar_2d * weight_mask
                weight_sum[:, :, i:(i+chip_size), j:(j+chip_size)] += weight_mask
    
    # Normalize by accumulated weights
    pred_means = pred_means / (weight_sum + 1e-8)
    pred_logvars = pred_logvars / (weight_sum + 1e-8)
    
    return pred_means, pred_logvars


def validate_visual(model, val_data, epoch, save_dir, wandb_manager=None, accelerator=None, 
                   apply_smoothing=True, smooth_sigma=0.5, blend_mode='gaussian', chip_size=16):
    """
    Perform visual validation on test cases.
    
    Only runs on main process to avoid conflicts.
    
    Args:
        model: Trained model
        val_data: Validation datasets
        epoch: Current epoch number
        save_dir: Directory to save visualizations
        wandb_manager: WandB manager for logging
        accelerator: Accelerator for distributed training
        apply_smoothing: Whether to apply post-processing smoothing
        smooth_sigma: Sigma for Gaussian smoothing
        blend_mode: Blending mode for sliding window
        chip_size: Size of sliding window patches (default: 16)
    """
    if not val_data or not accelerator.is_main_process:
        return
    
    for event_name, data in val_data.items():
        print(f"\nValidating {event_name}...")
        print(f"Generating comparison: uniform baseline vs {blend_mode} blend with smoothing")
        
        # Move data to device
        data_pre = data['pre'].to(accelerator.device)
        
        # Generate baseline predictions
        print("Generating baseline (uniform blend, no smoothing)...")
        pred_means_baseline, pred_logvars_baseline = make_preds_sliding(
            model, 
            data_pre[:, :-1, ...],
            chip_size=chip_size, 
            flatten=False, 
            stride=data['stride'],
            accelerator=accelerator,
            blend_mode='uniform'
        )
        
        # Generate improved predictions
        print(f"Generating improved ({blend_mode} blend)...")
        pred_means_improved, pred_logvars_improved = make_preds_sliding(
            model, 
            data_pre[:, :-1, ...],
            chip_size=chip_size, 
            flatten=False, 
            stride=data['stride'],
            accelerator=accelerator,
            blend_mode=blend_mode
        )
        
        # Apply post-processing smoothing if requested
        if apply_smoothing:
            print(f"Applying post-processing smoothing: sigma={smooth_sigma}")
            
            pred_means_cpu = pred_means_improved.cpu().numpy()
            pred_logvars_cpu = pred_logvars_improved.cpu().numpy()
            
            pred_means_smooth = np.zeros_like(pred_means_cpu)
            pred_logvars_smooth = np.zeros_like(pred_logvars_cpu)
            
            for batch in range(pred_means_cpu.shape[0]):
                for channel in range(pred_means_cpu.shape[1]):
                    pred_means_smooth[batch, channel] = gaussian_filter(
                        pred_means_cpu[batch, channel], 
                        sigma=smooth_sigma, 
                        mode='reflect'
                    )
                    pred_logvars_smooth[batch, channel] = gaussian_filter(
                        pred_logvars_cpu[batch, channel], 
                        sigma=smooth_sigma, 
                        mode='reflect'
                    )
            
            pred_means_final = torch.tensor(pred_means_smooth)
            pred_logvars_final = torch.tensor(pred_logvars_smooth)
        else:
            pred_means_final = pred_means_improved.cpu()
            pred_logvars_final = pred_logvars_improved.cpu()
        
        # Generate visualizations
        print("Generating baseline visualization...")
        plt.figure(figsize=(10, 30))
        damage_map_baseline, log_ratio_baseline = visualize_reconstruction(
            data['pre'][0,...], 
            data['post'][0,...], 
            pred_means_baseline[0,...].cpu(), 
            pred_logvars_baseline[0,...].cpu(), 
            'Transformer',
            is_logit=True, 
            vmax_vv=.3, 
            vmax_vh=.1
        )
        
        baseline_path = Path(save_dir) / f'{event_name}_epoch_{epoch}_baseline.png'
        plt.suptitle(f'{event_name} - Baseline (Uniform Blend)', fontsize=16, fontweight='bold', y=0.98)
        plt.savefig(baseline_path, dpi=150, bbox_inches='tight')
        plt.close()
        
        print("Generating improved visualization...")
        improved_title = f'{blend_mode.capitalize()}'
        if apply_smoothing:
            improved_title += f' + Smooth({smooth_sigma})'
        
        plt.figure(figsize=(10, 30))
        damage_map_improved, log_ratio_improved = visualize_reconstruction(
            data['pre'][0,...], 
            data['post'][0,...], 
            pred_means_final[0,...], 
            pred_logvars_final[0,...], 
            'Transformer',
            is_logit=True, 
            vmax_vv=.3, 
            vmax_vh=.1
        )
        
        improved_path = Path(save_dir) / f'{event_name}_epoch_{epoch}_improved.png'
        plt.suptitle(f'{event_name} - {improved_title}', fontsize=16, fontweight='bold', y=0.98)
        plt.savefig(improved_path, dpi=150, bbox_inches='tight')
        plt.close()
        
        # Log to wandb
        if wandb_manager:
            wandb_manager.log({
                f'validation/{event_name}_baseline': wandb.Image(str(baseline_path)),
                f'validation/{event_name}_improved': wandb.Image(str(improved_path))
            }, step=epoch)
        
        print(f"Saved baseline: {baseline_path}")
        print(f"Saved improved: {improved_path}")
    
    model.train()


def run_final_validation(model, val_data, epoch, config, wandb_manager, accelerator):
    """Run visual validation at end of training."""
    if config.get('validation', {}).get('enable_visual_validation', False) and val_data:
        if accelerator.is_main_process:
            print("\nRunning final visual validation...")
        
        apply_smoothing = config.get('validation', {}).get('apply_smoothing', True)
        smooth_sigma = config.get('validation', {}).get('smooth_sigma', 0.5)
        blend_mode = config.get('validation', {}).get('blend_mode', 'gaussian')
        chip_size = config.get('train_config', {}).get('input_size', 16)
        
        validate_visual(
            model, 
            val_data, 
            epoch, 
            config['save_dir']['visualizations'],
            wandb_manager,
            accelerator,
            apply_smoothing=apply_smoothing,
            smooth_sigma=smooth_sigma,
            blend_mode=blend_mode,
            chip_size=chip_size
        )
        
        if accelerator.is_main_process:
            print("Visual validation completed!")
    elif accelerator.is_main_process and config.get('validation', {}).get('enable_visual_validation', False):
        print("\nSkipping visual validation - no validation data loaded")<|MERGE_RESOLUTION|>--- conflicted
+++ resolved
@@ -132,11 +132,7 @@
 # LOSS FUNCTIONS
 # =============================================================================
 
-<<<<<<< HEAD
 def nll_gaussian(mean, logvar, value, mask=None, pi=None):
-=======
-def nll_gaussian(mean, logvar, value, pi=None, mask=None):
->>>>>>> e7bea550
     """
     Compute masked negative log-likelihood loss under a Gaussian.
     mean, logvar, value: tensors of shape (...), same size
@@ -146,22 +142,6 @@
     
     if pi is None:
         pi = torch.FloatTensor([np.pi]).to(value.device)
-<<<<<<< HEAD
-=======
-    
-    nll_element = (value - mean).pow(2) / torch.exp(logvar) + logvar + torch.log(2 * pi)
-
-    if mask is not None:
-        # Ensure mask dtype is float for multiplication
-        mask = mask.to(dtype=nll_element.dtype)
-        masked_nll = nll_element * mask
-        # Compute mean only over valid elements (avoid division by zero)
-        loss = 0.5 * masked_nll.sum() / mask.sum().clamp_min(1)
-    else:
-        loss = 0.5 * nll_element.mean()
-    
-    return loss
->>>>>>> e7bea550
 
     # Default mask: everything is valid
     if mask is None:
@@ -180,12 +160,9 @@
 
     return loss
 
-<<<<<<< HEAD
+
 
 def nll_gaussian_stable(mean, variance, value, mask=None, pi=None, eps=1e-6):
-=======
-def nll_gaussian_stable(mean, variance, value, pi=None, mask = None):
->>>>>>> e7bea550
     """
     Numerically stable negative log-likelihood of Gaussian with masking,
     avoiding any computation at invalid (masked out) positions.
@@ -216,19 +193,6 @@
 
     logvar = torch.log(variance)
     nll_element = (value - mean).pow(2) / variance + logvar + torch.log(2 * pi)
-<<<<<<< HEAD
-    loss = 0.5 * nll_element.mean()
-=======
-
-    if mask is not None:
-        mask = mask.to(dtype=nll_element.dtype)
-        masked_nll = nll_element * mask
-        loss = 0.5 * masked_nll.sum() / mask.sum().clamp_min(1)
-    else:
-        loss = 0.5 * nll_element.mean()
-    return loss
->>>>>>> e7bea550
-
     return loss
 
 def spatial_smoothness_loss(logvar, weight=0.1):
