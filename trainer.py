--- conflicted
+++ resolved
@@ -10,13 +10,10 @@
 from torch.optim.lr_scheduler import StepLR
 from accelerate import Accelerator
 from torch.utils.data import DataLoader
-<<<<<<< HEAD
 from torch.utils.data import random_split
-=======
 from tqdm import tqdm
 from PIL import Image
 from torchvision.transforms import ToTensor
->>>>>>> 1d2abbd5
 from einops import rearrange
 
 #Dataset loader
@@ -37,7 +34,7 @@
 
 def run_epoch_tf(dataloader, model, optimizer, device, pi, epoch, killer, accelerator, train=True):
     """Perform one epoch of training by looping through the dataset once."""
-    
+
     if train:
         model.train()
     else:
@@ -47,24 +44,24 @@
     mse_total = 0
     naive_nll = 0
     naive_mse = 0
-    
+
     num_batches = len(dataloader)
     batches_processed = 0
 
     for batch_idx, (batch, target) in enumerate(dataloader):
-        
+
         # Check for interrupt signal
         if killer.kill_now:
             if accelerator.is_main_process:
                 print(f"\nInterrupted at batch {batch_idx}/{num_batches}")
             break
-            
+
         if batch_idx % 50 == 0 and accelerator.is_main_process:
             print(f"Batch {batch_idx}/{num_batches}")
 
         # Get input size from config or use default
         input_size = getattr(run_epoch_tf, '_input_size', 16)
-        
+
         batch = batch.to(device)
         target = target.to(device)
 
@@ -85,23 +82,23 @@
             # Clear cache to prevent memory accumulation
             if batch_idx % 50 == 0:  # Clear every 50 batches
                 torch.cuda.empty_cache()
-                
+
             pred_means, pred_logvars = model(batch)
             loss = nll_gaussian(pred_means, pred_logvars, target, pi=pi)
             mse_loss = F.mse_loss(pred_means, target)
-            
+
             optimizer.zero_grad()
             accelerator.backward(loss)  # Use accelerator's backward
             torch.nn.utils.clip_grad_norm_(model.parameters(), 10)
             optimizer.step()
-            
+
             # Gather losses from all processes for proper averaging
             loss_gathered = accelerator.gather(loss.detach())
             mse_gathered = accelerator.gather(mse_loss.detach())
-            
+
             nll_total += loss_gathered.mean().cpu().item()
             mse_total += mse_gathered.mean().cpu().item()
-            
+
             # Clean up intermediate tensors to save memory
             del pred_means, pred_logvars, loss, mse_loss, loss_gathered, mse_gathered
 
@@ -110,24 +107,24 @@
                 # Clear cache to prevent memory accumulation
                 if batch_idx % 20 == 0:  # Clear more frequently during validation
                     torch.cuda.empty_cache()
-                    
+
                 # Compute baseline
                 pre_image_mean = torch.mean(batch, dim=1)
                 pre_image_var = torch.var(batch, dim=1, unbiased=False)
-                
+
                 # Add larger epsilon for numerical stability
                 eps = 1e-4  # Increased from 1e-8
                 pre_image_var = pre_image_var + eps
-                
+
                 # Clamp variance to avoid extreme values that could cause NaN in log
                 pre_image_var = torch.clamp(pre_image_var, min=1e-4, max=1e4)
-                
+
                 # Check for any remaining numerical issues
                 if torch.any(torch.isnan(pre_image_var)) or torch.any(pre_image_var <= 0):
                     if accelerator.is_main_process:
                         print(f"Warning: Invalid variance detected. Min: {pre_image_var.min()}, Max: {pre_image_var.max()}")
                     pre_image_var = torch.ones_like(pre_image_var) * 0.1  # Fallback to reasonable default
-                
+
                 naive_nll_loss = nll_gaussian_stable(pre_image_mean, pre_image_var, target, pi)
                 naive_mse_loss = F.mse_loss(pre_image_mean, target)
 
@@ -135,18 +132,18 @@
                 pred_means, pred_logvars = model(batch)
                 loss = nll_gaussian(pred_means, pred_logvars, target)
                 mse_loss = F.mse_loss(pred_means, target)
-                
+
                 # Gather losses from all processes for proper averaging
                 loss_gathered = accelerator.gather(loss.detach())
                 mse_gathered = accelerator.gather(mse_loss.detach())
                 naive_nll_gathered = accelerator.gather(naive_nll_loss.detach())
                 naive_mse_gathered = accelerator.gather(naive_mse_loss.detach())
-                
+
                 nll_total += loss_gathered.mean().cpu().item()
                 mse_total += mse_gathered.mean().cpu().item()
                 naive_nll += naive_nll_gathered.mean().cpu().item()
                 naive_mse += naive_mse_gathered.mean().cpu().item()
-                
+
                 # Clean up intermediate tensors to save memory
                 del pred_means, pred_logvars, loss, mse_loss
                 del loss_gathered, mse_gathered, naive_nll_gathered, naive_mse_gathered
@@ -189,7 +186,7 @@
     # dts include the post-img date, so we add one to T_max
     padded_dts, _ = left_pad_sequences(dts, T_max+1)
 
-    
+
     return {
         "pre_imgs": torch.from_numpy(padded_pre_imgs),
         "post_img": torch.from_numpy(post_img),
@@ -199,10 +196,10 @@
 def main():
     # Initialize accelerator first
     accelerator = Accelerator()
-    
+
     # Setup warnings and debug info
     setup_warnings()
-    
+
     # Debug multi-GPU setup
     print(f"Process {accelerator.process_index}: Accelerator state:")
     print(f"  - Device: {accelerator.device}")
@@ -211,33 +208,33 @@
     print(f"  - Local process index: {accelerator.local_process_index}")
     print(f"  - Available GPUs: {torch.cuda.device_count()}")
     print(f"  - Distributed type: {accelerator.distributed_type}")
-    
+
     # Synchronize all processes before continuing
     accelerator.wait_for_everyone()
-    
+
     if accelerator.is_main_process:
         print("All processes initialized successfully!")
-    
+
     # Load configuration
     config_path = sys.argv[1] if len(sys.argv) > 1 else 'config.yaml'
     config = load_config(config_path)
-    
+
     # Check if we should disable dynamo compilation for this model
     if config.get('disable_dynamo_compilation', False):
         if accelerator.is_main_process:
             print("Disabling Dynamo compilation as requested in config")
         torch._dynamo.config.disable = True
-    
+
     # Initialize graceful shutdown handler
     killer = GracefulKiller()
-    
+
     # Initialize wandb (only on main process)
     wandb_manager = WandBManager(config, accelerator, enabled=config.get('use_wandb', True))
-    
+
     # Set random seeds
     torch.manual_seed(config['train_config']['seed'])
     np.random.seed(config['train_config']['seed'])
-    
+
     # Load data
     dist_dataset = DistS1Dataset("/scratch/opera-dist-ml/dist-s1-data-updated") ##TODO: add to config
     train_size = int(0.8 * len(dist_dataset))
@@ -247,16 +244,16 @@
     train_dataset, test_dataset = random_split(dist_dataset, [train_size, test_size], generator=generator)
 
     train_loader = DataLoader(
-        dist_dataset, 
+        dist_dataset,
         batch_size = config['train_config']['batch_size'],
-        shuffle = True, 
+        shuffle = True,
         collate_fn = custom_collate
     )
 
     test_loader = DataLoader(
-        dist_dataset, 
+        dist_dataset,
         batch_size = config['train_config']['batch_size'],
-        shuffle = True, 
+        shuffle = True,
         collate_fn = custom_collate
     )
 
@@ -266,18 +263,18 @@
         print(f"Dataset sizes:")
         print(f"  - Train dataset: {len(train_dataset)} samples")
         print(f"  - Test dataset: {len(test_dataset)} samples")
-    
+
     train_loader = DataLoader(
-        train_dataset, 
-        batch_size=config['train_config']['batch_size'], 
+        train_dataset,
+        batch_size=config['train_config']['batch_size'],
         shuffle=True
     )
     test_loader = DataLoader(
-        test_dataset, 
-        batch_size=config['train_config']['batch_size'], 
+        test_dataset,
+        batch_size=config['train_config']['batch_size'],
         shuffle=True
     )
-    
+
     # Debug dataloader sizes before distributed setup
     if accelerator.is_main_process:
         print(f"DataLoader info before accelerator.prepare:")
@@ -285,43 +282,43 @@
         print(f"  - Test batches: {len(test_loader)}")
         print(f"  - Train batch size: {config['train_config']['batch_size']}")
         print(f"  - Effective batch size per GPU: {config['train_config']['batch_size'] // accelerator.num_processes}")
-    
+
     # Initialize model
     model = SpatioTemporalTransformer(config['model_config'])
     if accelerator.is_main_process:
         print(f"Number of parameters: {model.num_parameters()}")
-    
+
     # Initialize optimizer and scheduler
     optimizer = torch.optim.Adam(
-        model.parameters(), 
+        model.parameters(),
         lr=config['train_config']['learning_rate']
     )
     scheduler = StepLR(
-        optimizer, 
-        step_size=config['train_config']['step_size'], 
+        optimizer,
+        step_size=config['train_config']['step_size'],
         gamma=config['train_config']['gamma']
     )
-    
+
     # Prepare everything with accelerator
     model, optimizer, train_loader, test_loader, scheduler = accelerator.prepare(
         model, optimizer, train_loader, test_loader, scheduler
     )
-    
+
     # Debug dataloader sizes after distributed setup
     print(f"Process {accelerator.process_index} - DataLoader info after accelerator.prepare:")
     print(f"  - Train batches per GPU: {len(train_loader)}")
     print(f"  - Test batches per GPU: {len(test_loader)}")
-    
+
     # Synchronize and calculate totals on main process
     accelerator.wait_for_everyone()
     if accelerator.is_main_process:
         print(f"Expected total train batches across all GPUs: {len(train_loader) * accelerator.num_processes}")
         print(f"Expected total test batches across all GPUs: {len(test_loader) * accelerator.num_processes}")
-    
+
     # Verify model is on correct device
     print(f"Process {accelerator.process_index}: Model device = {next(model.parameters()).device}")
     accelerator.wait_for_everyone()  # Synchronize before continuing
-    
+
     # Load checkpoint if resuming
     start_epoch = 1
     metrics_history = {
@@ -332,44 +329,44 @@
         'test_naive_nll': [],
         'test_naive_mse': []
     }
-    
+
     if config.get('resume_checkpoint'):
         if accelerator.is_main_process:
             print(f"Resuming from checkpoint: {config['resume_checkpoint']}")
         start_epoch, metrics_history = load_checkpoint(
-            config['resume_checkpoint'], 
-            model, 
-            optimizer, 
+            config['resume_checkpoint'],
+            model,
+            optimizer,
             scheduler,
             accelerator
         )
         start_epoch += 1
-    
+
     # Get input_size from config or use default
     input_size = config.get('train_config', {}).get('input_size', 16)
-    
+
     # Store input_size for run_epoch_tf to access
     run_epoch_tf._input_size = input_size
-    
+
     if accelerator.is_main_process:
         print(f"Using input_size: {input_size}")
-    
+
     # Training setup
     pi = torch.FloatTensor([np.pi]).to(accelerator.device)
     now = datetime.now().strftime("%m-%d-%Y_%H-%M")
-    
+
     # Create directories (only on main process)
     if accelerator.is_main_process:
         Path(config['save_dir']['models']).mkdir(parents=True, exist_ok=True)
         Path(config['save_dir']['checkpoints']).mkdir(parents=True, exist_ok=True)
         if config.get('validation', {}).get('enable_visual_validation', False):
             Path(config['save_dir']['visualizations']).mkdir(parents=True, exist_ok=True)
-    
+
     # Load validation data (only on main process)
     val_data = {}
     if accelerator.is_main_process:
         val_data = load_validation_data(config)
-    
+
     try:
         # Training loop
         for epoch in range(start_epoch, config['train_config']['num_epochs'] + 1):
@@ -377,11 +374,11 @@
                 if accelerator.is_main_process:
                     print("\nReceived interrupt signal. Saving checkpoint and exiting...")
                 break
-                
+
             if accelerator.is_main_process:
                 print(f'--- EPOCH [{epoch}/{config["train_config"]["num_epochs"]}] ---')
             epoch_start_time = time.time()
-            
+
             # Debug GPU utilization at start of epoch
             if epoch == start_epoch:
                 print(f"Process {accelerator.process_index} starting epoch {epoch} on device {accelerator.device}")
@@ -389,20 +386,20 @@
                     print(f"Process {accelerator.process_index} GPU memory before training: {torch.cuda.memory_allocated(accelerator.device) / 1e9:.2f} GB")
                     print(f"Process {accelerator.process_index} GPU memory cached: {torch.cuda.memory_reserved(accelerator.device) / 1e9:.2f} GB")
                 accelerator.wait_for_everyone()
-                
+
                 if accelerator.is_main_process:
                     print("All processes synchronized, starting training...")
-            
+
             # Add a small delay to see if it helps with process coordination
             if epoch == start_epoch:
                 import time as time_module
                 time_module.sleep(2)  # Give processes time to settle
-            
+
             # Train
             train_loss, train_mse, _, _ = run_epoch_tf(
                 train_loader, model, optimizer, accelerator.device, pi, epoch, killer, accelerator, train=True
             )
-            
+
             # Check again after training epoch
             if killer.kill_now:
                 if accelerator.is_main_process:
@@ -411,20 +408,20 @@
                     if train_loss > 0:  # Only if we processed some batches
                         metrics_history['train_loss'].append(train_loss)
                         metrics_history['train_mse'].append(train_mse)
-                
+
                 # Save emergency checkpoint but skip validation during interruption
                 last_epoch = save_emergency_state(
-                    model, optimizer, scheduler, 
+                    model, optimizer, scheduler,
                     len(metrics_history['train_loss']) + start_epoch - 1,
                     config, metrics_history, accelerator, "training interruption"
                 )
                 break
-            
+
             # Test
             test_loss, test_mse, test_naive_nll, test_naive_mse = run_epoch_tf(
                 test_loader, model, optimizer, accelerator.device, pi, epoch, killer, accelerator, train=False
             )
-            
+
             # Update metrics history (only on main process to avoid duplication)
             if accelerator.is_main_process:
                 metrics_history['train_loss'].append(train_loss)
@@ -433,7 +430,7 @@
                 metrics_history['test_mse'].append(test_mse)
                 metrics_history['test_naive_nll'].append(test_naive_nll)
                 metrics_history['test_naive_mse'].append(test_naive_mse)
-                
+
                 # Log to wandb
                 wandb_manager.log({
                     'epoch': epoch,
@@ -446,31 +443,31 @@
                     'learning_rate': scheduler.get_last_lr()[0],
                     'epoch_time_minutes': (time.time() - epoch_start_time) / 60
                 }, step=epoch)
-                
+
                 print(f"Train Loss: {train_loss:.6f}, Test Loss: {test_loss:.6f}")
                 print(f"Train MSE: {train_mse:.6f}, Test MSE: {test_mse:.6f}")
                 print(f"Test Naive NLL: {test_naive_nll:.6f}, Test Naive MSE: {test_naive_mse:.6f}")
                 print(f"Time: {(time.time() - epoch_start_time)/60:.2f} minutes\n")
-            
+
             # Wait for all processes to finish the epoch
             accelerator.wait_for_everyone()
-            
+
             # Run intermediate visual validation if enabled
-            if (config.get('validation', {}).get('enable_intermediate_validation', False) and 
+            if (config.get('validation', {}).get('enable_intermediate_validation', False) and
                 epoch % config.get('validation', {}).get('intermediate_validation_freq', 10) == 0 and
                 val_data):
-                
+
                 if accelerator.is_main_process:
                     print(f"\nRunning intermediate visual validation at epoch {epoch}...")
-                
+
                 apply_smoothing = config.get('validation', {}).get('apply_smoothing', True)
                 smooth_sigma = config.get('validation', {}).get('smooth_sigma', 0.5)
                 blend_mode = config.get('validation', {}).get('blend_mode', 'gaussian')
-                
+
                 validate_visual(
-                    model, 
-                    val_data, 
-                    epoch, 
+                    model,
+                    val_data,
+                    epoch,
                     config['save_dir']['visualizations'],
                     wandb_manager,
                     accelerator,
@@ -479,36 +476,36 @@
                     blend_mode=blend_mode,
                     chip_size=input_size  # Use configurable input_size
                 )
-            
+
             # Save checkpoint (only from main process)
             if epoch % config['train_config']['checkpoint_freq'] == 0:
                 checkpoint_path = Path(config['save_dir']['checkpoints']) / f'checkpoint_epoch_{epoch}_{now}.pth'
                 save_checkpoint(
-                    model, optimizer, scheduler, epoch, 
+                    model, optimizer, scheduler, epoch,
                     config, metrics_history, checkpoint_path, accelerator
                 )
-                
+
                 # Save model (only from main process)
                 if accelerator.is_main_process:
                     model_path = Path(config['save_dir']['models']) / f'{config["model_config"]["type"]}_{now}_epoch_{epoch}.pth'
                     torch.save(accelerator.get_state_dict(model), model_path)
-            
+
             scheduler.step()
-        
+
         # Run visual validation at the end (before cleanup)
         if not killer.kill_now and epoch == config['train_config']['num_epochs']:
             run_final_validation(model, val_data, epoch, config, wandb_manager, accelerator)
-    
+
     finally:
         # Wait for all processes before cleanup
         accelerator.wait_for_everyone()
-        
+
         # Clean up wandb (only from main process)
         wandb_manager.finish()
-        
+
         # Clean up distributed training properly
         accelerator.end_training()
-        
+
         # Save emergency checkpoint if interrupted (only from main process)
         if killer.kill_now:
             # Save emergency state if we haven't already during training loop
@@ -517,20 +514,20 @@
                 model, optimizer, scheduler, last_epoch,
                 config, metrics_history, accelerator, "final interruption"
             )
-        
+
         # Save final checkpoint only if training completed normally (only from main process)
         if not killer.kill_now and 'epoch' in locals() and epoch == config['train_config']['num_epochs']:
             if accelerator.is_main_process:
                 final_checkpoint_path = Path(config['save_dir']['checkpoints']) / f'final_checkpoint_{now}.pth'
                 save_checkpoint(
-                    model, optimizer, scheduler, epoch, 
+                    model, optimizer, scheduler, epoch,
                     config, metrics_history, final_checkpoint_path, accelerator
                 )
-                
+
                 # Save final model
                 final_model_path = Path(config['save_dir']['models']) / f'{config["model_config"]["type"]}_{now}_final.pth'
                 torch.save(accelerator.get_state_dict(model), final_model_path)
-        
+
         if accelerator.is_main_process:
             print("Training completed or interrupted. All resources cleaned up.")
 
